--- conflicted
+++ resolved
@@ -3,13 +3,8 @@
 
 //Change to your own API Gateway endpoint
 //Tips: don't miss the slash when you replace the endpoint url, or it will cause the bad request
-<<<<<<< HEAD
 const API_endpoint = 'https://xxxxxxx.amazonaws.com'+'/';
 export const getAnswer = async(respid,text,model_params,headers) =>{
-=======
-const API_endpoint = 'https://xxxx.amazonaws.com'+'/';
-export const getAnswer = async(respid,text,headers) =>{
->>>>>>> 43437fef
     const options ={
         method:'POST',
         // mode: 'no-cors',
